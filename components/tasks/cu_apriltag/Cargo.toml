--- conflicted
+++ resolved
@@ -15,15 +15,11 @@
 cu29 = { workspace = true }
 serde = { workspace = true }
 arrayvec = "0.7.6"
-<<<<<<< HEAD
-cu-spatial-payloads = { path = "../../payloads/cu_spatial_payloads", version = "0.8.0" }
-cu-sensor-payloads = { path = "../../payloads/cu_sensor_payloads", version = "0.8.0" }
 jpeg-decoder = "0.3.0"
 crossbeam = "0.8.4"
-=======
+
 cu-spatial-payloads = { path = "../../payloads/cu_spatial_payloads", version = "0.9.0" }
 cu-sensor-payloads = { path = "../../payloads/cu_sensor_payloads", version = "0.9.0" }
->>>>>>> bf4fa52c
 
 [target.'cfg(unix)'.dependencies]
 apriltag = { path = "../../../apriltag-rust/apriltag" }
