#![cfg_attr(not(feature = "std"), no_std)]
#[cfg(not(feature = "std"))]
extern crate alloc;

use cu29_clock::RobotClock;
use cu29_log::CuLogEntry;
#[allow(unused_imports)]
use cu29_log::CuLogLevel;
use cu29_traits::{CuResult, WriteStream};
use log::Log;

<<<<<<< HEAD
use {cu29_log::format_logline, std::collections::HashMap, std::sync::RwLock};
=======
#[cfg(not(feature = "std"))]
mod imp {
    pub use alloc::boxed::Box;
    pub use spin::once::Once as OnceLock;
    pub use spin::Mutex;
}

#[cfg(feature = "std")]
mod imp {
    pub use bincode::config::Configuration;
    pub use bincode::enc::write::Writer;
    pub use bincode::enc::Encode;
    pub use bincode::enc::Encoder;
    pub use bincode::enc::EncoderImpl;
    pub use bincode::error::EncodeError;
    pub use std::fmt::{Debug, Formatter};
    pub use std::fs::File;
    pub use std::io::{BufWriter, Write};
    pub use std::path::PathBuf;
    pub use std::sync::{Mutex, OnceLock};

    #[cfg(debug_assertions)]
    pub use {cu29_log::format_logline, std::collections::HashMap, std::sync::RwLock};
}
>>>>>>> 26191bad

use imp::*;

#[allow(dead_code)] // for no_std
#[derive(Debug)]
struct DummyWriteStream;

impl WriteStream<CuLogEntry> for DummyWriteStream {
    #[allow(unused_variables)] // for no_std
    fn log(&mut self, obj: &CuLogEntry) -> CuResult<()> {
        #[cfg(feature = "std")]
        eprintln!("Pending logs got cut: {obj:?}");
        Ok(())
    }
}
type LogWriter = Box<dyn WriteStream<CuLogEntry> + Send + 'static>;
type WriterPair = (Mutex<LogWriter>, RobotClock);

static WRITER: OnceLock<WriterPair> = OnceLock::new();

<<<<<<< HEAD
=======
#[cfg(debug_assertions)]
#[cfg(feature = "std")]
>>>>>>> 26191bad
pub static EXTRA_TEXT_LOGGER: RwLock<Option<Box<dyn Log + 'static>>> = RwLock::new(None);

pub struct NullLog;
impl Log for NullLog {
    fn enabled(&self, _metadata: &log::Metadata) -> bool {
        false
    }

    fn log(&self, _record: &log::Record) {}
    fn flush(&self) {}
}

/// The lifetime of this struct is the lifetime of the logger.
pub struct LoggerRuntime {}

impl LoggerRuntime {
    /// destination is the binary stream in which we will log the structured log.
    /// `extra_text_logger` is the logger that will log the text logs in real time. This is slow and only for debug builds.
    pub fn init(
        clock: RobotClock,
        destination: impl WriteStream<CuLogEntry> + 'static,
        #[allow(unused_variables)] extra_text_logger: Option<impl Log + 'static>,
    ) -> Self {
        let runtime = LoggerRuntime {};

        // If WRITER is already initialized, update the inner value.
        // This should only be useful for unit testing.
        if let Some((writer, _)) = WRITER.get() {
            #[cfg(not(feature = "std"))]
            let mut writer_guard = writer.lock();
            #[cfg(feature = "std")]
            let mut writer_guard = writer.lock().unwrap();
            *writer_guard = Box::new(destination);
        } else {
            #[cfg(not(feature = "std"))]
            WRITER.call_once(|| (Mutex::new(Box::new(destination)), clock));
            #[cfg(feature = "std")]
            WRITER
                .set((Mutex::new(Box::new(destination)), clock))
                .unwrap();
        }
<<<<<<< HEAD
=======
        #[cfg(debug_assertions)]
        #[cfg(feature = "std")]
>>>>>>> 26191bad
        if let Some(logger) = extra_text_logger {
            let mut extra_text_logger = EXTRA_TEXT_LOGGER.write().unwrap();
            *extra_text_logger = Some(Box::new(logger) as Box<dyn Log>);
        }

        runtime
    }

    pub fn flush(&self) {
        // no op in no_std TODO(gbin): check if it will be needed in no_std at some point.
        #[cfg(feature = "std")]
        if let Some((writer, _clock)) = WRITER.get() {
            if let Ok(mut writer) = writer.lock() {
                if let Err(err) = writer.flush() {
                    eprintln!("cu29_log: Failed to flush writer: {err}");
                }
            } else {
                eprintln!("cu29_log: Failed to lock writer.");
            }
        } else {
            eprintln!("cu29_log: Logger not initialized.");
        }
    }
}

impl Drop for LoggerRuntime {
    fn drop(&mut self) {
        self.flush();
        // Assume on no-std that there is no buffering. TODO(gbin): check if this hold true.
        #[cfg(feature = "std")]
        if let Some((mutex, _clock)) = WRITER.get() {
            if let Ok(mut writer_guard) = mutex.lock() {
                // Replace the current WriteStream with a DummyWriteStream
                *writer_guard = Box::new(DummyWriteStream);
            }
        }
    }
}

/// Function called from generated code to log data.
/// It moves entry by design, it will be absorbed in the queue.
#[inline(always)]
pub fn log(entry: &mut CuLogEntry) -> CuResult<()> {
    let d = WRITER.get().map(|(writer, clock)| (writer, clock));
    if d.is_none() {
        return Err("Logger not initialized.".into());
    }
    let (writer, clock) = d.unwrap();
    entry.time = clock.now();

    #[cfg(not(feature = "std"))]
    writer.lock().log(entry)?;

    #[cfg(feature = "std")]
    if let Err(err) = writer.lock().unwrap().log(entry) {
        eprintln!("Failed to log data: {err}");
    }

    // This is only for debug builds with standard textual logging implemented.
    {
        // This scope is important :).
        // if we have not passed a text logger in debug mode, it is ok just move along.
    }

    Ok(())
}

/// This version of log is only compiled in debug mode
/// This allows a normal logging framework to be bridged.
pub fn log_debug_mode(
    entry: &mut CuLogEntry,
    _format_str: &str, // this is the missing info at runtime.
    _param_names: &[&str],
) -> CuResult<()> {
    log(entry)?;

    // and the bridging is only available in std.
    #[cfg(feature = "std")]
    extra_log(entry, _format_str, _param_names)?;

    Ok(())
}

#[cfg(debug_assertions)]
#[cfg(feature = "std")]
fn extra_log(entry: &mut CuLogEntry, format_str: &str, param_names: &[&str]) -> CuResult<()> {
    let guarded_logger = EXTRA_TEXT_LOGGER.read().unwrap();
    if guarded_logger.is_none() {
        return Ok(());
    }

    if let Some(logger) = guarded_logger.as_ref() {
        let fstr = format_str.to_string();
        // transform the slice into a hashmap
        let params: Vec<String> = entry.params.iter().map(|v| v.to_string()).collect();
        let named_params: Vec<(&str, String)> = param_names
            .iter()
            .zip(params.iter())
            .map(|(name, value)| (*name, value.clone()))
            .collect();
        // build hashmap of string, string from named_paramgs
        let named_params: HashMap<String, String> = named_params
            .iter()
            .map(|(k, v)| (k.to_string(), v.clone()))
            .collect();

        // Convert Copper log level to the standard log level
        // Note: CuLogLevel::Critical is mapped to log::Level::Error because the `log` crate
        // does not have a `Critical` level. `Error` is the highest severity level available
        // in the `log` crate, making it the closest equivalent.
        let log_level = match entry.level {
            CuLogLevel::Debug => log::Level::Debug,
            CuLogLevel::Info => log::Level::Info,
            CuLogLevel::Warning => log::Level::Warn,
            CuLogLevel::Error => log::Level::Error,
            CuLogLevel::Critical => log::Level::Error,
        };

        let logline = format_logline(
            entry.time,
            entry.level,
            &fstr,
            params.as_slice(),
            &named_params,
        )?;
        logger.log(
            &log::Record::builder()
                .args(format_args!("{logline}"))
                .level(log_level)
                .target("cu29_log")
                .module_path_static(Some("cu29_log"))
                .file_static(Some("cu29_log"))
                .line(Some(0))
                .build(),
        );
    }
    Ok(())
}
// This is an adaptation of the Iowriter from bincode.

#[cfg(feature = "std")]
pub struct OwningIoWriter<W: Write> {
    writer: BufWriter<W>,
    bytes_written: usize,
}

#[cfg(feature = "std")]
impl<W: Write> OwningIoWriter<W> {
    pub fn new(writer: W) -> Self {
        Self {
            writer: BufWriter::new(writer),
            bytes_written: 0,
        }
    }

    pub fn bytes_written(&self) -> usize {
        self.bytes_written
    }

    pub fn flush(&mut self) -> Result<(), EncodeError> {
        self.writer.flush().map_err(|inner| EncodeError::Io {
            inner,
            index: self.bytes_written,
        })
    }
}

#[cfg(feature = "std")]
impl<W: Write> Writer for OwningIoWriter<W> {
    #[inline(always)]
    fn write(&mut self, bytes: &[u8]) -> Result<(), EncodeError> {
        self.writer
            .write_all(bytes)
            .map_err(|inner| EncodeError::Io {
                inner,
                index: self.bytes_written,
            })?;
        self.bytes_written += bytes.len();
        Ok(())
    }
}

/// This allows this crate to be used outside of Copper (ie. decoupling it from the unifiedlog.
#[cfg(feature = "std")]
pub struct SimpleFileWriter {
    path: PathBuf,
    encoder: EncoderImpl<OwningIoWriter<File>, Configuration>,
}

#[cfg(feature = "std")]
impl SimpleFileWriter {
    pub fn new(path: &PathBuf) -> CuResult<Self> {
        let file = std::fs::OpenOptions::new()
            .create(true)
            .truncate(true)
            .write(true)
            .open(path)
            .map_err(|e| format!("Failed to open file: {e:?}"))?;

        let writer = OwningIoWriter::new(file);
        let encoder = EncoderImpl::new(writer, bincode::config::standard());

        Ok(SimpleFileWriter {
            path: path.clone(),
            encoder,
        })
    }
}

#[cfg(feature = "std")]
impl Debug for SimpleFileWriter {
    fn fmt(&self, f: &mut Formatter<'_>) -> std::fmt::Result {
        write!(f, "SimpleFileWriter for path {:?}", self.path)
    }
}

#[cfg(feature = "std")]
impl WriteStream<CuLogEntry> for SimpleFileWriter {
    #[inline(always)]
    fn log(&mut self, obj: &CuLogEntry) -> CuResult<()> {
        obj.encode(&mut self.encoder)
            .map_err(|e| format!("Failed to write to file: {e:?}"))?;
        Ok(())
    }

    fn flush(&mut self) -> CuResult<()> {
        self.encoder
            .writer()
            .flush()
            .map_err(|e| format!("Failed to flush file: {e:?}"))?;
        Ok(())
    }
}

#[cfg(test)]
mod tests {
    use crate::CuLogEntry;
    use bincode::config::standard;
    use cu29_log::CuLogLevel;
    use cu29_value::Value;
    use smallvec::smallvec;

    #[cfg(not(feature = "std"))]
    use alloc::string::ToString;

    #[test]
    fn test_encode_decode_structured_log() {
        let log_entry = CuLogEntry {
            time: 0.into(),
            level: CuLogLevel::Info,
            msg_index: 1,
            paramname_indexes: smallvec![2, 3],
            params: smallvec![Value::String("test".to_string())],
        };
        let encoded = bincode::encode_to_vec(&log_entry, standard()).unwrap();
        let decoded_tuple: (CuLogEntry, usize) =
            bincode::decode_from_slice(&encoded, standard()).unwrap();
        assert_eq!(log_entry, decoded_tuple.0);
    }
}<|MERGE_RESOLUTION|>--- conflicted
+++ resolved
@@ -9,9 +9,6 @@
 use cu29_traits::{CuResult, WriteStream};
 use log::Log;
 
-<<<<<<< HEAD
-use {cu29_log::format_logline, std::collections::HashMap, std::sync::RwLock};
-=======
 #[cfg(not(feature = "std"))]
 mod imp {
     pub use alloc::boxed::Box;
@@ -36,7 +33,6 @@
     #[cfg(debug_assertions)]
     pub use {cu29_log::format_logline, std::collections::HashMap, std::sync::RwLock};
 }
->>>>>>> 26191bad
 
 use imp::*;
 
@@ -57,11 +53,8 @@
 
 static WRITER: OnceLock<WriterPair> = OnceLock::new();
 
-<<<<<<< HEAD
-=======
 #[cfg(debug_assertions)]
 #[cfg(feature = "std")]
->>>>>>> 26191bad
 pub static EXTRA_TEXT_LOGGER: RwLock<Option<Box<dyn Log + 'static>>> = RwLock::new(None);
 
 pub struct NullLog;
@@ -103,11 +96,8 @@
                 .set((Mutex::new(Box::new(destination)), clock))
                 .unwrap();
         }
-<<<<<<< HEAD
-=======
         #[cfg(debug_assertions)]
         #[cfg(feature = "std")]
->>>>>>> 26191bad
         if let Some(logger) = extra_text_logger {
             let mut extra_text_logger = EXTRA_TEXT_LOGGER.write().unwrap();
             *extra_text_logger = Some(Box::new(logger) as Box<dyn Log>);
@@ -167,6 +157,7 @@
     }
 
     // This is only for debug builds with standard textual logging implemented.
+    #[cfg(debug_assertions)]
     {
         // This scope is important :).
         // if we have not passed a text logger in debug mode, it is ok just move along.
@@ -177,6 +168,7 @@
 
 /// This version of log is only compiled in debug mode
 /// This allows a normal logging framework to be bridged.
+#[cfg(debug_assertions)]
 pub fn log_debug_mode(
     entry: &mut CuLogEntry,
     _format_str: &str, // this is the missing info at runtime.
