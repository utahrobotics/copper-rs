--- conflicted
+++ resolved
@@ -25,11 +25,6 @@
 
 bincode = { workspace = true }
 serde = { workspace = true }
-<<<<<<< HEAD
-rayon = "1.7.0"
-ctrlc = "3.4.7"
-compact_str = { workspace = true }
-=======
 
 # only std
 rayon = { workspace = true, optional = true }
@@ -37,15 +32,26 @@
 
 [build-dependencies]
 cu29-intern-strs = { workspace = true }
->>>>>>> 26191bad
 
 [features]
 default = ["std"]
-defmt = ["cu29-log/defmt", "cu29-traits/defmt"]  # for baremetal text logging
+defmt = ["cu29-log/defmt", "cu29-traits/defmt"] # for baremetal text logging
 macro_debug = ["cu29-derive/macro_debug", "cu29-log-derive/macro_debug"]
 log-level-debug = ["cu29-log-derive/log-level-debug"]
 log-level-info = ["cu29-log-derive/log-level-info"]
 log-level-warning = ["cu29-log-derive/log-level-warning"]
 log-level-error = ["cu29-log-derive/log-level-error"]
 log-level-critical = ["cu29-log-derive/log-level-critical"]
-std = ["rayon", "ctrlc", "cu29-clock/std", "cu29-derive/std", "cu29-log-derive/std", "cu29-log/std", "cu29-log-runtime/std", "cu29-runtime/std", "cu29-traits/std", "cu29-unifiedlog/std", "cu29-value/std"]+std = [
+    "rayon",
+    "ctrlc",
+    "cu29-clock/std",
+    "cu29-derive/std",
+    "cu29-log-derive/std",
+    "cu29-log/std",
+    "cu29-log-runtime/std",
+    "cu29-runtime/std",
+    "cu29-traits/std",
+    "cu29-unifiedlog/std",
+    "cu29-value/std",
+]