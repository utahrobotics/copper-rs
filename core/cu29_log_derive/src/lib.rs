extern crate proc_macro;

use cu29_intern_strs::intern_string;
use cu29_log::CuLogLevel;
use proc_macro::TokenStream;
use proc_macro2::TokenStream as TokenStream2;
use quote::quote;
use syn::parse::Parser;
use syn::spanned::Spanned;
#[allow(unused)]
use syn::Token;
use syn::{Expr, ExprLit, Lit};

/// Create reference of unused_variables to avoid warnings
/// ex: let _ = &tmp;
#[allow(unused)]
fn reference_unused_variables(input: TokenStream) -> TokenStream {
    // Attempt to parse the expressions to "use" them.
    // This ensures variables passed to the macro are considered used by the compiler.
    let parser = syn::punctuated::Punctuated::<syn::Expr, syn::Token![,]>::parse_terminated;
    if let Ok(exprs) = parser.parse(input.clone()) {
        let mut var_usages = Vec::new();
        // Skip the first expression, which is assumed to be the format string literal.
        // We only care about "using" the subsequent variable arguments.
        for expr in exprs.iter().skip(1) {
            match expr {
                // If the argument is an assignment (e.g., `foo = bar`),
                // we need to ensure `bar` (the right-hand side) is "used".
                syn::Expr::Assign(assign_expr) => {
                    let value_expr = &assign_expr.right;
                    var_usages.push(quote::quote! { let _ = &#value_expr; });
                }
                // Otherwise, for any other expression, ensure it's "used".
                _ => {
                    var_usages.push(quote::quote! { let _ = &#expr; });
                }
            }
        }
        // Return a block that contains these dummy "usages".
        // If only a format string was passed, var_usages will be empty,
        // resulting in an empty block `{}`, which is fine.
        return quote::quote! { { #(#var_usages;)* } }.into();
    }

    // Fallback: if parsing fails for some reason, return an empty TokenStream.
    // This might still lead to warnings if parsing failed but is better than panicking.
    TokenStream::new()
}

/// Create a log entry at the specified log level.
///
/// This is the internal macro implementation used by all the logging macros.
/// Users should use the public-facing macros: `debug!`, `info!`, `warning!`, `error!`, or `critical!`.
#[allow(unused)]
fn create_log_entry(input: TokenStream, level: CuLogLevel) -> TokenStream {
    use quote::quote;
    use syn::{Expr, ExprAssign, ExprLit, Lit, Token};

    let parser = syn::punctuated::Punctuated::<Expr, Token![,]>::parse_terminated;
    let exprs = parser.parse(input).expect("Failed to parse input");
    let mut exprs_iter = exprs.iter();

    #[cfg(not(feature = "std"))]
    const STD: bool = false;
    #[cfg(feature = "std")]
    const STD: bool = true;

    let msg_expr = exprs_iter.next().expect("Expected at least one expression");
    let (index, msg_str) = if let Expr::Lit(ExprLit {
        lit: Lit::Str(msg), ..
    }) = msg_expr
    {
        let s = msg.value();
        let index = intern_string(&s).expect("Failed to insert log string.");
        (index, s)
    } else {
        panic!("The first parameter of the argument needs to be a string literal.");
    };

    let level_ident = match level {
        CuLogLevel::Debug => quote! { Debug },
        CuLogLevel::Info => quote! { Info },
        CuLogLevel::Warning => quote! { Warning },
        CuLogLevel::Error => quote! { Error },
        CuLogLevel::Critical => quote! { Critical },
    };

    // Partition unnamed vs named args (a = b treated as named)
    let mut unnamed_params = Vec::<&Expr>::new();
    let mut named_params = Vec::<(&Expr, &Expr)>::new();

    for expr in exprs_iter {
        if let Expr::Assign(ExprAssign { left, right, .. }) = expr {
            named_params.push((left, right));
        } else {
            unnamed_params.push(expr);
        }
    }

    // Build the CuLogEntry population tokens
    let unnamed_prints = unnamed_params.iter().map(|value| {
        quote! {
            let param = to_value(#value).expect("Failed to convert a parameter to a Value");
            log_entry.add_param(ANONYMOUS, param);
        }
    });

    let named_prints = named_params.iter().map(|(name, value)| {
        let idx = intern_string(quote!(#name).to_string().as_str())
            .expect("Failed to insert log string.");
        quote! {
            let param = to_value(#value).expect("Failed to convert a parameter to a Value");
            log_entry.add_param(#idx, param);
        }
    });

<<<<<<< HEAD
    let log_stmt = {
=======
    // ---------- For baremetal: build a defmt format literal and arg list ----------
    // defmt line: "<msg> | a={:?}, b={:?}, arg0={:?} ..."
    let defmt_fmt_lit = {
        let mut s = msg_str.clone();
        if !unnamed_params.is_empty() || !named_params.is_empty() {
            s.push_str(" |");
        }
        for (i, _) in unnamed_params.iter().enumerate() {
            use std::fmt::Write as _;
            let _ = write!(&mut s, " arg{}={:?}", i, ());
        }
        for (name, _) in named_params.iter() {
            let name_str = quote!(#name).to_string();
            s.push(' ');
            s.push_str(&name_str);
            s.push_str("={:?}");
        }
        syn::LitStr::new(&s, msg_expr.span())
    };

    let defmt_args_unnamed_ts: Vec<TokenStream2> =
        unnamed_params.iter().map(|e| quote! { #e }).collect();
    let defmt_args_named_ts: Vec<TokenStream2> = named_params
        .iter()
        .map(|(_, rhs)| quote! { #rhs })
        .collect();

    // Runtime logging path (unchanged)
    #[cfg(not(debug_assertions))]
    let log_stmt = quote! { let r = log(&mut log_entry); };

    #[cfg(debug_assertions)]
    let log_stmt: TokenStream2 = {
>>>>>>> 26191bad
        let keys: Vec<_> = named_params
            .iter()
            .map(|(name, _)| {
                let name_str = quote!(#name).to_string();
                syn::LitStr::new(&name_str, name.span())
            })
            .collect();
        quote! {
            let r = log_debug_mode(&mut log_entry, #msg_str, &[#(#keys),*]);
        }
    };

    let error_handling: Option<TokenStream2> = if STD {
        Some(quote! {
            if let Err(e) = r {
                eprintln!("Warning: Failed to log: {}", e);
                let backtrace = std::backtrace::Backtrace::capture();
                eprintln!("{:?}", backtrace);
            }
        })
    } else {
        None
    };

    #[cfg(debug_assertions)]
    let defmt_macro: TokenStream2 = match level {
        CuLogLevel::Debug => quote! { ::cu29::prelude::__cu29_defmt_debug },
        CuLogLevel::Info => quote! { ::cu29::prelude::__cu29_defmt_info  },
        CuLogLevel::Warning => quote! { ::cu29::prelude::__cu29_defmt_warn  },
        CuLogLevel::Error => quote! { ::cu29::prelude::__cu29_defmt_error },
        CuLogLevel::Critical => quote! { ::cu29::prelude::__cu29_defmt_error },
    };

    #[cfg(debug_assertions)]
    let maybe_inject_defmt: Option<TokenStream2> = if STD {
        None // defmt never exist in std mode ...
    } else {
        Some(quote! {
             #[cfg(debug_assertions)]
             {
                 #defmt_macro!(#defmt_fmt_lit, #(#defmt_args_unnamed_ts,)* #(#defmt_args_named_ts,)*);
             }
        })
    };

    #[cfg(not(debug_assertions))]
    let maybe_inject_defmt: Option<TokenStream2> = None; // ... neither in release mode

    // Emit both: defmt (conditionally) + Copper structured logging
    quote! {{
        let mut log_entry = CuLogEntry::new(#index, CuLogLevel::#level_ident);
        #(#unnamed_prints)*
        #(#named_prints)*

        #maybe_inject_defmt

        #log_stmt
        #error_handling
    }}
    .into()
}

/// This macro is used to log a debug message with parameters.
/// The first parameter is a string literal that represents the message to be logged.
/// Only `{}` is supported as a placeholder for parameters.
/// The rest of the parameters are the values to be logged.
/// The parameters can be named or unnamed.
/// Named parameters are specified as `name = value`.
/// Unnamed parameters are specified as `value`.
/// # Example
/// ```ignore
/// use cu29_log_derive::debug;
/// let a = 1;
/// let b = 2;
/// debug!("a = {}, b = {}", my_value = a, b); // named and unnamed parameters
/// ```
///
/// You can retrieve this data using the log_reader generated with your project and giving it the
/// unified .copper log file and the string index file generated at compile time.
///
/// Note: In debug mode, the log will also be printed to the console. (ie slooow).
/// In release mode, the log will be only be written to the unified logger.
///
/// This macro will be compiled out if the max log level is set to a level higher than Debug.
#[cfg(any(feature = "log-level-debug", cu29_default_log_level_debug))]
#[proc_macro]
pub fn debug(input: TokenStream) -> TokenStream {
    create_log_entry(input, CuLogLevel::Debug)
}

/// This macro is used to log an info message with parameters.
/// The first parameter is a string literal that represents the message to be logged.
/// Only `{}` is supported as a placeholder for parameters.
/// The rest of the parameters are the values to be logged.
///
/// This macro will be compiled out if the max log level is set to a level higher than Info.
#[cfg(any(feature = "log-level-debug", feature = "log-level-info",))]
#[proc_macro]
pub fn info(input: TokenStream) -> TokenStream {
    create_log_entry(input, CuLogLevel::Info)
}

/// This macro is used to log a warning message with parameters.
/// The first parameter is a string literal that represents the message to be logged.
/// Only `{}` is supported as a placeholder for parameters.
/// The rest of the parameters are the values to be logged.
///
/// This macro will be compiled out if the max log level is set to a level higher than Warning.
#[cfg(any(
    feature = "log-level-debug",
    feature = "log-level-info",
    feature = "log-level-warning",
))]
#[proc_macro]
pub fn warning(input: TokenStream) -> TokenStream {
    create_log_entry(input, CuLogLevel::Warning)
}

/// This macro is used to log an error message with parameters.
/// The first parameter is a string literal that represents the message to be logged.
/// Only `{}` is supported as a placeholder for parameters.
/// The rest of the parameters are the values to be logged.
///
/// This macro will be compiled out if the max log level is set to a level higher than Error.
#[cfg(any(
    feature = "log-level-debug",
    feature = "log-level-info",
    feature = "log-level-warning",
    feature = "log-level-error",
))]
#[proc_macro]
pub fn error(input: TokenStream) -> TokenStream {
    create_log_entry(input, CuLogLevel::Error)
}

/// This macro is used to log a critical message with parameters.
/// The first parameter is a string literal that represents the message to be logged.
/// Only `{}` is supported as a placeholder for parameters.
/// The rest of the parameters are the values to be logged.
///
/// This macro is always compiled in, regardless of the max log level setting.
#[cfg(any(
    feature = "log-level-debug",
    feature = "log-level-info",
    feature = "log-level-warning",
    feature = "log-level-error",
    feature = "log-level-critical",
))]
#[proc_macro]
pub fn critical(input: TokenStream) -> TokenStream {
    create_log_entry(input, CuLogLevel::Critical)
}

// Provide empty implementations for macros that are compiled out
#[cfg(not(any(feature = "log-level-debug", cu29_default_log_level_debug)))]
#[proc_macro]
pub fn debug(input: proc_macro::TokenStream) -> proc_macro::TokenStream {
    reference_unused_variables(input)
}

#[cfg(not(any(feature = "log-level-debug", feature = "log-level-info",)))]
#[proc_macro]
pub fn info(input: TokenStream) -> TokenStream {
    reference_unused_variables(input)
}

#[cfg(not(any(
    feature = "log-level-debug",
    feature = "log-level-info",
    feature = "log-level-warning",
)))]
#[proc_macro]
pub fn warning(input: TokenStream) -> TokenStream {
    reference_unused_variables(input)
}

#[cfg(not(any(
    feature = "log-level-debug",
    feature = "log-level-info",
    feature = "log-level-warning",
    feature = "log-level-error",
)))]
#[proc_macro]
pub fn error(input: TokenStream) -> TokenStream {
    reference_unused_variables(input)
}

#[cfg(not(any(
    feature = "log-level-debug",
    feature = "log-level-info",
    feature = "log-level-warning",
    feature = "log-level-error",
    feature = "log-level-critical",
)))]
#[proc_macro]
pub fn critical(input: TokenStream) -> TokenStream {
    reference_unused_variables(input)
}

/// Interns a string
/// For example:
///
/// let string_number: u32 = intern!("my string");
///
/// will store "my string" in the interned string db at compile time and return the index of the string.
#[proc_macro]
pub fn intern(input: TokenStream) -> TokenStream {
    let expr = syn::parse::<Expr>(input).expect("Failed to parse input as expression");
    let (index, _msg) = if let Expr::Lit(ExprLit {
        lit: Lit::Str(msg), ..
    }) = expr
    {
        let msg = msg.value();
        let index = intern_string(&msg).expect("Failed to insert log string.");
        (index, msg)
    } else {
        panic!("The first parameter of the argument needs to be a string literal.");
    };
    quote! { #index }.into()
}<|MERGE_RESOLUTION|>--- conflicted
+++ resolved
@@ -114,9 +114,6 @@
         }
     });
 
-<<<<<<< HEAD
-    let log_stmt = {
-=======
     // ---------- For baremetal: build a defmt format literal and arg list ----------
     // defmt line: "<msg> | a={:?}, b={:?}, arg0={:?} ..."
     let defmt_fmt_lit = {
@@ -150,7 +147,6 @@
 
     #[cfg(debug_assertions)]
     let log_stmt: TokenStream2 = {
->>>>>>> 26191bad
         let keys: Vec<_> = named_params
             .iter()
             .map(|(name, _)| {
