--- conflicted
+++ resolved
@@ -48,13 +48,7 @@
 rayon = "1.7.0"
 
 [target.'cfg(not(target_os = "macos"))'.dependencies]
-<<<<<<< HEAD
-cudarc = { version = "0.16.4", optional = true, features = [
-    "cuda-version-from-build-system",
-] }
-=======
 cudarc = { version = "0.17.0", optional = true, features = ["cuda-version-from-build-system"] }
->>>>>>> 7edeb261
 
 [features]
 default = []
