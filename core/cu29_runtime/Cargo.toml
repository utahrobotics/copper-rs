--- conflicted
+++ resolved
@@ -21,12 +21,8 @@
 cu29-clock = { workspace = true }
 cu29-log = { workspace = true }
 cu29-log-derive = { workspace = true }
-<<<<<<< HEAD
 cu29-log-runtime = { workspace = true } # needed
-=======
-cu29-log-runtime = { workspace = true }  # needed
 cu29-traits = { workspace = true }
->>>>>>> 26191bad
 cu29-unifiedlog = { workspace = true }
 cu29-value = { workspace = true }
 
@@ -36,54 +32,49 @@
 serde_derive = { workspace = true }
 serde = { workspace = true }
 smallvec = { workspace = true }
-<<<<<<< HEAD
-ron = "0.11.0"
-hdrhistogram = "7.5.4"
-petgraph = { version = "0.8.1", features = [
+arrayvec = { version = "0.7", default-features = false, features = ["serde"] }
+html-escape = { version = "0.2", default-features = false }
+petgraph = { version = "0.8", default-features = false, features = [
     "serde",
     "serde-1",
     "serde_derive",
+    "stable_graph",
 ] }
-object-pool = "0.6.0"
-html-escape = "0.2"
-threadpool = "1.8.1"
-crossbeam = "0.8.4"
-jemallocator = { version = "0.5", optional = true }
-rayon = "1.7.0"
-
-[target.'cfg(not(target_os = "macos"))'.dependencies]
-cudarc = { version = "0.17.0", optional = true, features = [
-    "cuda-version-from-build-system",
-] }
-=======
-arrayvec = { version = "0.7", default-features = false, features = ["serde"] }
-html-escape = { version = "0.2", default-features = false }
-petgraph = { version = "0.8", default-features = false, features = ["serde", "serde-1", "serde_derive", "stable_graph"] }
 ron = { version = "0.12", default-features = false }
 hashbrown = { workspace = true }
 paste = { version = "1.0", default-features = false }
 
 # std only dependencies
-clap = { workspace = true, optional = true }             # CLI
-rayon = { workspace = true, optional = true }            # Used for async tasks
-tempfile = { workspace = true, optional = true }         # only used in CLI for svg generation
-object-pool = { version = "0.6", optional = true }  # used for large object pooling, this will never happen in no-std
+clap = { workspace = true, optional = true }       # CLI
+rayon = { workspace = true, optional = true }      # Used for async tasks
+tempfile = { workspace = true, optional = true }   # only used in CLI for svg generation
+object-pool = { version = "0.6", optional = true } # used for large object pooling, this will never happen in no-std
 
 # no std only dependencies
 spin = { workspace = true } # should be removed when std is on, but cargo is bad at negative features
-libm = { version = "0.2" } # f64 math for 32 bit platforms
+libm = { version = "0.2" }  # f64 math for 32 bit platforms
 
 [target.'cfg(not(target_os = "macos"))'.dependencies]
-cudarc = { version = "0.18", optional = true, features = ["cuda-version-from-build-system"] }
->>>>>>> 26191bad
+cudarc = { version = "0.18", optional = true, features = [
+    "cuda-version-from-build-system",
+] }
 
 [features]
 default = ["std"]
 cuda = ["dep:cudarc"]
 macro_debug = []
-<<<<<<< HEAD
-jemalloc = ["dep:jemallocator"]
-=======
-std = ["dep:clap", "dep:rayon", "dep:tempfile", "dep:object-pool", "ron/std", "cu29-clock/std", "cu29-log/std", "cu29-log-runtime/std", "cu29-traits/std", "cu29-unifiedlog/std", "cu29-value/std", "petgraph/std"]
-memory_monitoring = []
->>>>>>> 26191bad
+std = [
+    "dep:clap",
+    "dep:rayon",
+    "dep:tempfile",
+    "dep:object-pool",
+    "ron/std",
+    "cu29-clock/std",
+    "cu29-log/std",
+    "cu29-log-runtime/std",
+    "cu29-traits/std",
+    "cu29-unifiedlog/std",
+    "cu29-value/std",
+    "petgraph/std",
+]
+memory_monitoring = []